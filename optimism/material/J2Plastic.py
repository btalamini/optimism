--- conflicted
+++ resolved
@@ -81,14 +81,9 @@
 
     density = properties.get('density')
 
-<<<<<<< HEAD
     def compute_material_qoi(dispGrad, state, props, dt):
-        return _compute_dissipation(dispGrad, state, dt, props, hardeningModel)
-=======
-    def compute_material_qoi(dispGrad, state, dt):
         elasticTrialStrain = compute_elastic_strain(dispGrad, state)
         return _compute_dissipation(elasticTrialStrain, state, dt, props, hardeningModel)
->>>>>>> 4fdc0b6f
 
     return MaterialModel(compute_energy_density = energy_density_function,
                          compute_initial_state = compute_initial_state,
